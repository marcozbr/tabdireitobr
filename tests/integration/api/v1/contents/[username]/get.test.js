import fetch from 'cross-fetch';
import { version as uuidVersion } from 'uuid';
import parseLinkHeader from 'parse-link-header';
import orchestrator from 'tests/orchestrator.js';

beforeAll(async () => {
  await orchestrator.waitForAllServices();
  await orchestrator.dropAllTables();
  await orchestrator.runPendingMigrations();
});

describe('GET /api/v1/contents/[username]', () => {
  describe('Anonymous user', () => {
    test('"username" non-existent', async () => {
      const response = await fetch(`${orchestrator.webserverUrl}/api/v1/contents/ThisUserDoesNotExists`);
      const responseBody = await response.json();

      expect(response.status).toEqual(404);
      expect(responseBody.status_code).toEqual(404);
      expect(responseBody.name).toEqual('NotFoundError');
      expect(responseBody.message).toEqual('O "username" informado não foi encontrado no sistema.');
      expect(responseBody.action).toEqual('Verifique se o "username" está digitado corretamente.');
      expect(uuidVersion(responseBody.error_id)).toEqual(4);
      expect(uuidVersion(responseBody.request_id)).toEqual(4);
      expect(responseBody.error_location_code).toEqual('MODEL:USER:FIND_ONE_BY_USERNAME:NOT_FOUND');
    });

    test('"username" existent, but with no content at all', async () => {
      const defaultUser = await orchestrator.createUser();
      const secondUser = await orchestrator.createUser();

      const secondUserRootContent = await orchestrator.createContent({
        owner_id: secondUser.id,
        title: 'Conteúdo de outro usuário',
        status: 'published',
      });

      const response = await fetch(`${orchestrator.webserverUrl}/api/v1/contents/${defaultUser.username}`);
      const responseBody = await response.json();

      expect(response.status).toEqual(200);
      expect(responseBody).toEqual([]);
    });

<<<<<<< HEAD
    describe('Searching for root content', () => {
      test('"username" existent, but with no "published" "root" content', async () => {
        const defaultUser = await orchestrator.createUser();

        const defaultUserContent = await orchestrator.createContent({
          owner_id: defaultUser.id,
          title: 'Draft content',
          body: 'Draft content',
          status: 'draft',
        });

        const response = await fetch(`${orchestrator.webserverUrl}/api/v1/contents/${defaultUser.username}/root`);
        const responseBody = await response.json();
=======
    test('"username" existent, but with no "published" "root" content', async () => {
      const defaultUser = await orchestrator.createUser();
      const secondUser = await orchestrator.createUser();

      const secondUserRootContent = await orchestrator.createContent({
        owner_id: secondUser.id,
        title: 'Conteúdo de outro usuário',
        status: 'published',
      });
>>>>>>> 9fe4431b

        expect(response.status).toEqual(200);
        expect(responseBody).toEqual([]);
      });

      test('"username" existent and only with "published" "child" content', async () => {
        const defaultUser = await orchestrator.createUser();

        const rootContent = await orchestrator.createContent({
          owner_id: defaultUser.id,
          title: 'Root content',
          body: 'Root content',
          status: 'draft',
        });

<<<<<<< HEAD
        const childContent = await orchestrator.createContent({
          parent_id: rootContent.id,
          owner_id: defaultUser.id,
          title: 'Child content',
          body: 'Child content',
          status: 'published',
        });
=======
    test('"username" existent and only with "published" "child" content', async () => {
      const defaultUser = await orchestrator.createUser();
      const secondUser = await orchestrator.createUser();

      const secondUserRootContent = await orchestrator.createContent({
        owner_id: secondUser.id,
        title: 'Conteúdo de outro usuário',
        status: 'published',
      });
>>>>>>> 9fe4431b

        const response = await fetch(`${orchestrator.webserverUrl}/api/v1/contents/${defaultUser.username}/root`);
        const responseBody = await response.json();

        expect(response.status).toEqual(200);
        expect(responseBody).toEqual([]);
      });

      test('"username" existent with 4 contents, but only 2 "root" "published" and strategy "new"', async () => {
        const defaultUser = await orchestrator.createUser();

        const firstRootContent = await orchestrator.createContent({
          owner_id: defaultUser.id,
          title: 'Primeiro conteúdo criado',
          status: 'published',
        });

<<<<<<< HEAD
        const secondRootContent = await orchestrator.createContent({
          owner_id: defaultUser.id,
          title: 'Segundo conteúdo criado',
          status: 'published',
        });
=======
    test('"username" existent with 4 contents, but only 2 "root" "published" and strategy "new"', async () => {
      const defaultUser = await orchestrator.createUser();
      const secondUser = await orchestrator.createUser();
>>>>>>> 9fe4431b

        const thirdRootContent = await orchestrator.createContent({
          owner_id: defaultUser.id,
          title: 'Terceiro conteúdo criado',
          body: `Este conteúdo não deverá aparecer na lista retornada pelo /contents/[username],
                porque quando um conteúdo possui o "status" como "draft", ele não
                esta pronto para ser listado publicamente.`,
          status: 'draft',
        });

        const NotRootContent = await orchestrator.createContent({
          owner_id: defaultUser.id,
          parent_id: firstRootContent.id,
          title: 'Quarto conteúdo criado',
          body: `Este conteúdo não deverá aparecer na lista retornada pelo /contents[username],
                porque quando um conteúdo possui um "parent_id",
                significa que ele é uma resposta a um outro conteúdo.`,
          status: 'published',
        });

        const response = await fetch(
          `${orchestrator.webserverUrl}/api/v1/contents/${defaultUser.username}/root?strategy=new`
        );
        const responseBody = await response.json();

        expect(response.status).toEqual(200);

        expect(responseBody).toStrictEqual([
          {
            id: secondRootContent.id,
            owner_id: defaultUser.id,
            parent_id: null,
            slug: 'segundo-conteudo-criado',
            title: 'Segundo conteúdo criado',
            status: 'published',
            source_url: null,
            created_at: secondRootContent.created_at.toISOString(),
            updated_at: secondRootContent.updated_at.toISOString(),
            published_at: secondRootContent.published_at.toISOString(),
            deleted_at: null,
            tabcoins: 1,
            owner_username: defaultUser.username,
            children_deep_count: 0,
          },
          {
            id: firstRootContent.id,
            owner_id: defaultUser.id,
            parent_id: null,
            slug: 'primeiro-conteudo-criado',
            title: 'Primeiro conteúdo criado',
            status: 'published',
            source_url: null,
            created_at: firstRootContent.created_at.toISOString(),
            updated_at: firstRootContent.updated_at.toISOString(),
            published_at: firstRootContent.published_at.toISOString(),
            deleted_at: null,
            tabcoins: 1,
            owner_username: defaultUser.username,
            children_deep_count: 1,
          },
        ]);

        expect(uuidVersion(responseBody[0].id)).toEqual(4);
        expect(uuidVersion(responseBody[1].id)).toEqual(4);
        expect(uuidVersion(responseBody[0].owner_id)).toEqual(4);
        expect(uuidVersion(responseBody[1].owner_id)).toEqual(4);
        expect(responseBody[0].published_at > responseBody[1].published_at).toEqual(true);
      });

      test('"username" existent with 60 contents, default pagination and strategy "new" (searching for root content)', async () => {
        const defaultUser = await orchestrator.createUser();

        const numberOfContents = 60;

        for (let item = 0; item < numberOfContents; item++) {
          await orchestrator.createContent({
            owner_id: defaultUser.id,
            title: `Conteúdo #${item + 1}`,
            status: 'published',
          });
        }

        const response = await fetch(
          `${orchestrator.webserverUrl}/api/v1/contents/${defaultUser.username}/root?strategy=new`
        );
        const responseBody = await response.json();

        const responseLinkHeader = parseLinkHeader(response.headers.get('Link'));
        const responseTotalRowsHeader = response.headers.get('X-Pagination-Total-Rows');

        expect(response.status).toEqual(200);
        expect(responseTotalRowsHeader).toEqual('60');
        expect(responseLinkHeader).toStrictEqual({
          first: {
            page: '1',
            per_page: '30',
            rel: 'first',
            strategy: 'new',
            url: `http://localhost:3000/api/v1/contents/${defaultUser.username}/root?strategy=new&page=1&per_page=30`,
          },
          next: {
            page: '2',
            per_page: '30',
            rel: 'next',
            strategy: 'new',
            url: `http://localhost:3000/api/v1/contents/${defaultUser.username}/root?strategy=new&page=2&per_page=30`,
          },
          last: {
            page: '2',
            per_page: '30',
            rel: 'last',
            strategy: 'new',
            url: `http://localhost:3000/api/v1/contents/${defaultUser.username}/root?strategy=new&page=2&per_page=30`,
          },
        });

        expect(responseBody.length).toEqual(30);
        expect(responseBody[0].title).toEqual('Conteúdo #60');
        expect(responseBody[29].title).toEqual('Conteúdo #31');
      });
    });

<<<<<<< HEAD
    describe('Searching for child content', () => {
      test('"username" existent, but with no "published" "child" content', async () => {
        const defaultUser = await orchestrator.createUser();
=======
      const secondUserRootContent = await orchestrator.createContent({
        owner_id: secondUser.id,
        title: 'Conteúdo de outro usuário',
        status: 'published',
      });

      const response = await fetch(`${orchestrator.webserverUrl}/api/v1/contents/${defaultUser.username}?strategy=new`);
      const responseBody = await response.json();
>>>>>>> 9fe4431b

        const rootContent = await orchestrator.createContent({
          owner_id: defaultUser.id,
          title: 'Root content published',
          body: 'Root content published',
          status: 'published',
        });

        const childContent = await orchestrator.createContent({
          owner_id: defaultUser.id,
          parent_id: rootContent.id,
          title: 'Child content draft',
          body: 'Child content draft',
          status: 'draft',
        });

        const response = await fetch(`${orchestrator.webserverUrl}/api/v1/contents/${defaultUser.username}/children`);
        const responseBody = await response.json();

        expect(response.status).toEqual(200);
        expect(responseBody).toEqual([]);
      });

      test('"username" existent and only with "published" "root" content', async () => {
        const defaultUser = await orchestrator.createUser();

        const rootContent = await orchestrator.createContent({
          owner_id: defaultUser.id,
          title: 'Root content published',
          body: 'Root content published',
          status: 'published',
        });

        const response = await fetch(`${orchestrator.webserverUrl}/api/v1/contents/${defaultUser.username}/children`);
        const responseBody = await response.json();

        expect(response.status).toEqual(200);
        expect(responseBody).toEqual([]);
      });

      test('"username" existent with 5 contents, but only 2 "child" "published" and strategy "new"', async () => {
        const defaultUser = await orchestrator.createUser();

        const firstRootContent = await orchestrator.createContent({
          owner_id: defaultUser.id,
          title: 'Primeiro conteúdo criado',
          body: `Este conteúdo não deverá aparecer na lista retornada pelo /contents[username],
          porque quando um conteúdo não possui um "parent_id",
          significa que ele não é uma resposta a um outro conteúdo.`,
          status: 'published',
        });

<<<<<<< HEAD
        const secondRootContent = await orchestrator.createContent({
          owner_id: defaultUser.id,
          title: 'Segundo conteúdo criado',
          body: `Este conteúdo não deverá aparecer na lista retornada pelo /contents[username],
          porque quando um conteúdo não possui um "parent_id",
          significa que ele não é uma resposta a um outro conteúdo.`,
          status: 'published',
        });

        const firstNotRootContent = await orchestrator.createContent({
          owner_id: defaultUser.id,
          parent_id: firstRootContent.id,
          title: 'Quarto conteúdo criado',
          body: `Este conteúdo deverá aparecer na lista retornada pelo /contents[username],
                porque quando um conteúdo possui um "parent_id",
                significa que ele é uma resposta a um outro conteúdo.`,
          status: 'published',
        });

        const secondNotRootContent = await orchestrator.createContent({
=======
    test('"username" existent with 4 contents, but only 2 "root" "published"', async () => {
      const defaultUser = await orchestrator.createUser();
      const secondUser = await orchestrator.createUser();

      const firstRootContent = await orchestrator.createContent({
        owner_id: defaultUser.id,
        title: 'Primeiro conteúdo criado',
        status: 'published',
      });

      const secondRootContent = await orchestrator.createContent({
        owner_id: defaultUser.id,
        title: 'Segundo conteúdo criado',
        status: 'published',
      });

      const thirdRootContent = await orchestrator.createContent({
        owner_id: defaultUser.id,
        title: 'Terceiro conteúdo criado',
        body: `Este conteúdo não deverá aparecer na lista retornada pelo /contents/[username],
               porque quando um conteúdo possui o "status" como "draft", ele não
               esta pronto para ser listado publicamente.`,
        status: 'draft',
      });

      const NotRootContent = await orchestrator.createContent({
        owner_id: defaultUser.id,
        parent_id: firstRootContent.id,
        title: 'Quarto conteúdo criado',
        body: `Este conteúdo não deverá aparecer na lista retornada pelo /contents[username],
               porque quando um conteúdo possui um "parent_id",
               significa que ele é uma resposta a um outro conteúdo.`,
        status: 'published',
      });

      const secondUserRootContent = await orchestrator.createContent({
        owner_id: secondUser.id,
        title: 'Conteúdo de outro usuário',
        status: 'published',
      });

      const response = await fetch(`${orchestrator.webserverUrl}/api/v1/contents/${defaultUser.username}`);
      const responseBody = await response.json();

      expect(response.status).toEqual(200);

      expect(responseBody).toStrictEqual([
        {
          id: secondRootContent.id,
          owner_id: defaultUser.id,
          parent_id: null,
          slug: 'segundo-conteudo-criado',
          title: 'Segundo conteúdo criado',
          body: secondRootContent.body,
          status: 'published',
          source_url: null,
          created_at: secondRootContent.created_at.toISOString(),
          updated_at: secondRootContent.updated_at.toISOString(),
          published_at: secondRootContent.published_at.toISOString(),
          deleted_at: null,
          tabcoins: 1,
          owner_username: defaultUser.username,
          children_deep_count: 0,
        },
        {
          id: firstRootContent.id,
          owner_id: defaultUser.id,
          parent_id: null,
          slug: 'primeiro-conteudo-criado',
          title: 'Primeiro conteúdo criado',
          body: firstRootContent.body,
          status: 'published',
          source_url: null,
          created_at: firstRootContent.created_at.toISOString(),
          updated_at: firstRootContent.updated_at.toISOString(),
          published_at: firstRootContent.published_at.toISOString(),
          deleted_at: null,
          tabcoins: 1,
          owner_username: defaultUser.username,
          children_deep_count: 1,
        },
      ]);

      expect(uuidVersion(responseBody[0].id)).toEqual(4);
      expect(uuidVersion(responseBody[1].id)).toEqual(4);
      expect(uuidVersion(responseBody[0].owner_id)).toEqual(4);
      expect(uuidVersion(responseBody[1].owner_id)).toEqual(4);
      expect(responseBody[0].published_at > responseBody[1].published_at).toEqual(true);
    });

    test('"username" existent with 60 contents, default pagination and strategy "new"', async () => {
      const defaultUser = await orchestrator.createUser();
      const secondUser = await orchestrator.createUser();

      const numberOfContents = 60;
      const contentList = [];

      for (let item = 0; item < numberOfContents; item++) {
        const contentCreated = await orchestrator.createContent({
>>>>>>> 9fe4431b
          owner_id: defaultUser.id,
          parent_id: secondRootContent.id,
          title: 'Quinto contéudo criado',
          body: `Este conteúdo deverá aparecer na lista retornada pelo /contents[username],
                porque quando um conteúdo possui um "parent_id",
                significa que ele é uma resposta a um outro conteúdo.`,
          status: 'published',
        });
<<<<<<< HEAD

        const thirdNotRootContent = await orchestrator.createContent({
          owner_id: defaultUser.id,
          parent_id: secondRootContent.id,
          title: 'Sexto conteúdo criado',
          body: `Este conteúdo não deverá aparecer na lista retornada pelo /contents/[username],
                porque quando um conteúdo possui o "status" como "draft", ele não
                esta pronto para ser listado publicamente.`,
          status: 'draft',
        });
=======

        contentList.push(contentCreated);
      }

      const secondUserRootContent = await orchestrator.createContent({
        owner_id: secondUser.id,
        title: 'Conteúdo de outro usuário',
        status: 'published',
      });

      await orchestrator.createBalance({
        balanceType: 'content:tabcoin',
        recipientId: secondUserRootContent.id, // Conteúdo de outro usuário
        amount: 22,
      });

      await orchestrator.createBalance({
        balanceType: 'content:tabcoin',
        recipientId: contentList[30].id, // Conteúdo #31
        amount: 12,
      });

      await orchestrator.createBalance({
        balanceType: 'content:tabcoin',
        recipientId: contentList[35].id, // Conteúdo #36
        amount: 7,
      });

      await orchestrator.createBalance({
        balanceType: 'content:tabcoin',
        recipientId: contentList[49].id, // Conteúdo #50
        amount: -2,
      });

      await orchestrator.createBalance({
        balanceType: 'content:tabcoin',
        recipientId: contentList[50].id, // Conteúdo #51
        amount: -3,
      });

      await orchestrator.createBalance({
        balanceType: 'content:tabcoin',
        recipientId: contentList[59].id, // Conteúdo #60
        amount: -1,
      });

      const response = await fetch(`${orchestrator.webserverUrl}/api/v1/contents/${defaultUser.username}?strategy=new`);
      const responseBody = await response.json();
>>>>>>> 9fe4431b

        const response = await fetch(
          `${orchestrator.webserverUrl}/api/v1/contents/${defaultUser.username}/children?strategy=new`
        );
        const responseBody = await response.json();

        expect(response.status).toEqual(200);

        expect(responseBody).toStrictEqual([
          {
            id: secondNotRootContent.id,
            owner_id: defaultUser.id,
            parent_id: secondRootContent.id,
            slug: 'quinto-conteudo-criado',
            title: 'Quinto contéudo criado',
            body: secondNotRootContent.body.substring(0, 35) + '...',
            status: 'published',
            source_url: null,
            created_at: secondNotRootContent.created_at.toISOString(),
            updated_at: secondNotRootContent.updated_at.toISOString(),
            published_at: secondNotRootContent.published_at.toISOString(),
            deleted_at: null,
            tabcoins: 0,
            owner_username: defaultUser.username,
            children_deep_count: 0,
          },
          {
            id: firstNotRootContent.id,
            owner_id: defaultUser.id,
            parent_id: firstRootContent.id,
            slug: 'quarto-conteudo-criado',
            title: 'Quarto conteúdo criado',
            body: firstNotRootContent.body.substring(0, 35) + '...',
            status: 'published',
            source_url: null,
            created_at: firstNotRootContent.created_at.toISOString(),
            updated_at: firstNotRootContent.updated_at.toISOString(),
            published_at: firstNotRootContent.published_at.toISOString(),
            deleted_at: null,
            tabcoins: 0,
            owner_username: defaultUser.username,
            children_deep_count: 0,
          },
        ]);

        expect(uuidVersion(responseBody[0].id)).toEqual(4);
        expect(uuidVersion(responseBody[1].id)).toEqual(4);
        expect(uuidVersion(responseBody[0].owner_id)).toEqual(4);
        expect(uuidVersion(responseBody[1].owner_id)).toEqual(4);
        expect(responseBody[0].published_at > responseBody[1].published_at).toEqual(true);
      });

<<<<<<< HEAD
      test('"username" existent with 61 contents, default pagination and strategy "new"', async () => {
        const defaultUser = await orchestrator.createUser();
        const rootContentToChildren = await orchestrator.createContent({
          owner_id: defaultUser.id,
          title: 'Conteúdo root para 60 conteúdos child',
        });

        const numberOfContents = 60;

        for (let item = 0; item < numberOfContents; item++) {
          await orchestrator.createContent({
            owner_id: defaultUser.id,
            parent_id: rootContentToChildren.id,
            title: `Conteúdo child #${item + 1}`,
            status: 'published',
          });
        }

        const response = await fetch(
          `${orchestrator.webserverUrl}/api/v1/contents/${defaultUser.username}/children?strategy=new`
        );
        const responseBody = await response.json();

        const responseLinkHeader = parseLinkHeader(response.headers.get('Link'));
        const responseTotalRowsHeader = response.headers.get('X-Pagination-Total-Rows');

        expect(response.status).toEqual(200);
        expect(responseTotalRowsHeader).toEqual('60');
        expect(responseLinkHeader).toStrictEqual({
          first: {
            page: '1',
            per_page: '30',
            rel: 'first',
            strategy: 'new',
            url: `http://localhost:3000/api/v1/contents/${defaultUser.username}/children?strategy=new&page=1&per_page=30`,
          },
          next: {
            page: '2',
            per_page: '30',
            rel: 'next',
            strategy: 'new',
            url: `http://localhost:3000/api/v1/contents/${defaultUser.username}/children?strategy=new&page=2&per_page=30`,
          },
          last: {
            page: '2',
            per_page: '30',
            rel: 'last',
            strategy: 'new',
            url: `http://localhost:3000/api/v1/contents/${defaultUser.username}/children?strategy=new&page=2&per_page=30`,
          },
        });

        expect(responseBody.length).toEqual(30);
        expect(responseBody[0].title).toEqual('Conteúdo child #60');
        expect(responseBody[0].parent_id).toEqual(rootContentToChildren.id);
        expect(responseBody[29].title).toEqual('Conteúdo child #31');
        expect(responseBody[29].parent_id).toEqual(rootContentToChildren.id);
      });
=======
      expect(responseBody.length).toEqual(30);
      expect(responseBody[0].title).toEqual('Conteúdo #60');
      expect(responseBody[1].title).toEqual('Conteúdo #59');
      expect(responseBody[2].title).toEqual('Conteúdo #58');
      expect(responseBody[15].title).toEqual('Conteúdo #45');
      expect(responseBody[27].title).toEqual('Conteúdo #33');
      expect(responseBody[28].title).toEqual('Conteúdo #32');
      expect(responseBody[29].title).toEqual('Conteúdo #31');

      const page2Response = await fetch(responseLinkHeader.next.url);
      const page2ResponseBody = await page2Response.json();

      const page2ResponseLinkHeader = parseLinkHeader(page2Response.headers.get('Link'));
      const page2ResponseTotalRowsHeader = page2Response.headers.get('X-Pagination-Total-Rows');

      expect(page2Response.status).toEqual(200);
      expect(page2ResponseTotalRowsHeader).toEqual('60');
      expect(page2ResponseLinkHeader).toStrictEqual({
        first: {
          page: '1',
          per_page: '30',
          rel: 'first',
          strategy: 'new',
          url: `http://localhost:3000/api/v1/contents/${defaultUser.username}?strategy=new&page=1&per_page=30`,
        },
        prev: {
          page: '1',
          per_page: '30',
          rel: 'prev',
          strategy: 'new',
          url: `http://localhost:3000/api/v1/contents/${defaultUser.username}?strategy=new&page=1&per_page=30`,
        },
        last: {
          page: '2',
          per_page: '30',
          rel: 'last',
          strategy: 'new',
          url: `http://localhost:3000/api/v1/contents/${defaultUser.username}?strategy=new&page=2&per_page=30`,
        },
      });

      expect(page2ResponseBody.length).toEqual(30);
      expect(page2ResponseBody[0].title).toEqual('Conteúdo #30');
      expect(page2ResponseBody[1].title).toEqual('Conteúdo #29');
      expect(page2ResponseBody[27].title).toEqual('Conteúdo #3');
      expect(page2ResponseBody[28].title).toEqual('Conteúdo #2');
      expect(page2ResponseBody[29].title).toEqual('Conteúdo #1');
    });

    test('"username" existent with 60 contents, default pagination and strategy "relevant"', async () => {
      const defaultUser = await orchestrator.createUser();
      const secondUser = await orchestrator.createUser();

      const numberOfContents = 60;
      const contentList = [];

      for (let item = 0; item < numberOfContents; item++) {
        const contentCreated = await orchestrator.createContent({
          owner_id: defaultUser.id,
          title: `Conteúdo #${item + 1}`,
          status: 'published',
        });

        contentList.push(contentCreated);
      }

      const secondUserRootContent = await orchestrator.createContent({
        owner_id: secondUser.id,
        title: 'Conteúdo de outro usuário',
        status: 'published',
      });

      await orchestrator.createBalance({
        balanceType: 'content:tabcoin',
        recipientId: secondUserRootContent.id, // Conteúdo de outro usuário
        amount: 22,
      });

      await orchestrator.createBalance({
        balanceType: 'content:tabcoin',
        recipientId: contentList[30].id, // Conteúdo #31
        amount: 12,
      });

      await orchestrator.createBalance({
        balanceType: 'content:tabcoin',
        recipientId: contentList[35].id, // Conteúdo #36
        amount: 7,
      });

      await orchestrator.createBalance({
        balanceType: 'content:tabcoin',
        recipientId: contentList[49].id, // Conteúdo #50
        amount: -2,
      });

      await orchestrator.createBalance({
        balanceType: 'content:tabcoin',
        recipientId: contentList[50].id, // Conteúdo #51
        amount: -3,
      });

      await orchestrator.createBalance({
        balanceType: 'content:tabcoin',
        recipientId: contentList[59].id, // Conteúdo #60
        amount: -1,
      });

      const response = await fetch(
        `${orchestrator.webserverUrl}/api/v1/contents/${defaultUser.username}?strategy=relevant`
      );
      const responseBody = await response.json();

      const responseLinkHeader = parseLinkHeader(response.headers.get('Link'));
      const responseTotalRowsHeader = response.headers.get('X-Pagination-Total-Rows');

      expect(response.status).toEqual(200);
      expect(responseTotalRowsHeader).toEqual('60');
      expect(responseLinkHeader).toStrictEqual({
        first: {
          page: '1',
          per_page: '30',
          rel: 'first',
          strategy: 'relevant',
          url: `http://localhost:3000/api/v1/contents/${defaultUser.username}?strategy=relevant&page=1&per_page=30`,
        },
        next: {
          page: '2',
          per_page: '30',
          rel: 'next',
          strategy: 'relevant',
          url: `http://localhost:3000/api/v1/contents/${defaultUser.username}?strategy=relevant&page=2&per_page=30`,
        },
        last: {
          page: '2',
          per_page: '30',
          rel: 'last',
          strategy: 'relevant',
          url: `http://localhost:3000/api/v1/contents/${defaultUser.username}?strategy=relevant&page=2&per_page=30`,
        },
      });

      expect(responseBody.length).toEqual(30);
      expect(responseBody[0].title).toEqual('Conteúdo #31');
      expect(responseBody[1].title).toEqual('Conteúdo #36');
      expect(responseBody[2].title).toEqual('Conteúdo #59');
      expect(responseBody[3].title).toEqual('Conteúdo #58');
      expect(responseBody[6].title).toEqual('Conteúdo #55');
      expect(responseBody[26].title).toEqual('Conteúdo #32');
      expect(responseBody[27].title).toEqual('Conteúdo #60');
      expect(responseBody[28].title).toEqual('Conteúdo #50');
      expect(responseBody[29].title).toEqual('Conteúdo #51');

      const page2Response = await fetch(responseLinkHeader.next.url);
      const page2ResponseBody = await page2Response.json();

      const page2ResponseLinkHeader = parseLinkHeader(page2Response.headers.get('Link'));
      const page2ResponseTotalRowsHeader = page2Response.headers.get('X-Pagination-Total-Rows');

      expect(page2Response.status).toEqual(200);
      expect(page2ResponseTotalRowsHeader).toEqual('60');
      expect(page2ResponseLinkHeader).toStrictEqual({
        first: {
          page: '1',
          per_page: '30',
          rel: 'first',
          strategy: 'relevant',
          url: `http://localhost:3000/api/v1/contents/${defaultUser.username}?strategy=relevant&page=1&per_page=30`,
        },
        prev: {
          page: '1',
          per_page: '30',
          rel: 'prev',
          strategy: 'relevant',
          url: `http://localhost:3000/api/v1/contents/${defaultUser.username}?strategy=relevant&page=1&per_page=30`,
        },
        last: {
          page: '2',
          per_page: '30',
          rel: 'last',
          strategy: 'relevant',
          url: `http://localhost:3000/api/v1/contents/${defaultUser.username}?strategy=relevant&page=2&per_page=30`,
        },
      });

      expect(page2ResponseBody.length).toEqual(30);
      expect(page2ResponseBody[0].title).toEqual('Conteúdo #30');
      expect(page2ResponseBody[1].title).toEqual('Conteúdo #29');
      expect(page2ResponseBody[27].title).toEqual('Conteúdo #3');
      expect(page2ResponseBody[28].title).toEqual('Conteúdo #2');
      expect(page2ResponseBody[29].title).toEqual('Conteúdo #1');
>>>>>>> 9fe4431b
    });
  });
});<|MERGE_RESOLUTION|>--- conflicted
+++ resolved
@@ -42,21 +42,6 @@
       expect(responseBody).toEqual([]);
     });
 
-<<<<<<< HEAD
-    describe('Searching for root content', () => {
-      test('"username" existent, but with no "published" "root" content', async () => {
-        const defaultUser = await orchestrator.createUser();
-
-        const defaultUserContent = await orchestrator.createContent({
-          owner_id: defaultUser.id,
-          title: 'Draft content',
-          body: 'Draft content',
-          status: 'draft',
-        });
-
-        const response = await fetch(`${orchestrator.webserverUrl}/api/v1/contents/${defaultUser.username}/root`);
-        const responseBody = await response.json();
-=======
     test('"username" existent, but with no "published" "root" content', async () => {
       const defaultUser = await orchestrator.createUser();
       const secondUser = await orchestrator.createUser();
@@ -66,31 +51,21 @@
         title: 'Conteúdo de outro usuário',
         status: 'published',
       });
->>>>>>> 9fe4431b
-
-        expect(response.status).toEqual(200);
-        expect(responseBody).toEqual([]);
-      });
-
-      test('"username" existent and only with "published" "child" content', async () => {
-        const defaultUser = await orchestrator.createUser();
-
-        const rootContent = await orchestrator.createContent({
-          owner_id: defaultUser.id,
-          title: 'Root content',
-          body: 'Root content',
-          status: 'draft',
-        });
-
-<<<<<<< HEAD
-        const childContent = await orchestrator.createContent({
-          parent_id: rootContent.id,
-          owner_id: defaultUser.id,
-          title: 'Child content',
-          body: 'Child content',
-          status: 'published',
-        });
-=======
+
+      const defaultUserContent = await orchestrator.createContent({
+        owner_id: defaultUser.id,
+        title: 'Draft content',
+        body: 'Draft content',
+        status: 'draft',
+      });
+
+      const response = await fetch(`${orchestrator.webserverUrl}/api/v1/contents/${defaultUser.username}`);
+      const responseBody = await response.json();
+
+      expect(response.status).toEqual(200);
+      expect(responseBody).toEqual([]);
+    });
+
     test('"username" existent and only with "published" "child" content', async () => {
       const defaultUser = await orchestrator.createUser();
       const secondUser = await orchestrator.createUser();
@@ -100,246 +75,30 @@
         title: 'Conteúdo de outro usuário',
         status: 'published',
       });
->>>>>>> 9fe4431b
-
-        const response = await fetch(`${orchestrator.webserverUrl}/api/v1/contents/${defaultUser.username}/root`);
-        const responseBody = await response.json();
-
-        expect(response.status).toEqual(200);
-        expect(responseBody).toEqual([]);
-      });
-
-      test('"username" existent with 4 contents, but only 2 "root" "published" and strategy "new"', async () => {
-        const defaultUser = await orchestrator.createUser();
-
-        const firstRootContent = await orchestrator.createContent({
-          owner_id: defaultUser.id,
-          title: 'Primeiro conteúdo criado',
-          status: 'published',
-        });
-
-<<<<<<< HEAD
-        const secondRootContent = await orchestrator.createContent({
-          owner_id: defaultUser.id,
-          title: 'Segundo conteúdo criado',
-          status: 'published',
-        });
-=======
+
+      const rootContent = await orchestrator.createContent({
+        owner_id: defaultUser.id,
+        title: 'Root content',
+        body: 'Root content',
+        status: 'draft',
+      });
+
+      const childContent = await orchestrator.createContent({
+        parent_id: rootContent.id,
+        owner_id: defaultUser.id,
+        title: 'Child content',
+        body: 'Child content',
+        status: 'published',
+      });
+
+      const response = await fetch(`${orchestrator.webserverUrl}/api/v1/contents/${defaultUser.username}`);
+      const responseBody = await response.json();
+
+      expect(response.status).toEqual(200);
+      expect(responseBody).toEqual([]);
+    });
+
     test('"username" existent with 4 contents, but only 2 "root" "published" and strategy "new"', async () => {
-      const defaultUser = await orchestrator.createUser();
-      const secondUser = await orchestrator.createUser();
->>>>>>> 9fe4431b
-
-        const thirdRootContent = await orchestrator.createContent({
-          owner_id: defaultUser.id,
-          title: 'Terceiro conteúdo criado',
-          body: `Este conteúdo não deverá aparecer na lista retornada pelo /contents/[username],
-                porque quando um conteúdo possui o "status" como "draft", ele não
-                esta pronto para ser listado publicamente.`,
-          status: 'draft',
-        });
-
-        const NotRootContent = await orchestrator.createContent({
-          owner_id: defaultUser.id,
-          parent_id: firstRootContent.id,
-          title: 'Quarto conteúdo criado',
-          body: `Este conteúdo não deverá aparecer na lista retornada pelo /contents[username],
-                porque quando um conteúdo possui um "parent_id",
-                significa que ele é uma resposta a um outro conteúdo.`,
-          status: 'published',
-        });
-
-        const response = await fetch(
-          `${orchestrator.webserverUrl}/api/v1/contents/${defaultUser.username}/root?strategy=new`
-        );
-        const responseBody = await response.json();
-
-        expect(response.status).toEqual(200);
-
-        expect(responseBody).toStrictEqual([
-          {
-            id: secondRootContent.id,
-            owner_id: defaultUser.id,
-            parent_id: null,
-            slug: 'segundo-conteudo-criado',
-            title: 'Segundo conteúdo criado',
-            status: 'published',
-            source_url: null,
-            created_at: secondRootContent.created_at.toISOString(),
-            updated_at: secondRootContent.updated_at.toISOString(),
-            published_at: secondRootContent.published_at.toISOString(),
-            deleted_at: null,
-            tabcoins: 1,
-            owner_username: defaultUser.username,
-            children_deep_count: 0,
-          },
-          {
-            id: firstRootContent.id,
-            owner_id: defaultUser.id,
-            parent_id: null,
-            slug: 'primeiro-conteudo-criado',
-            title: 'Primeiro conteúdo criado',
-            status: 'published',
-            source_url: null,
-            created_at: firstRootContent.created_at.toISOString(),
-            updated_at: firstRootContent.updated_at.toISOString(),
-            published_at: firstRootContent.published_at.toISOString(),
-            deleted_at: null,
-            tabcoins: 1,
-            owner_username: defaultUser.username,
-            children_deep_count: 1,
-          },
-        ]);
-
-        expect(uuidVersion(responseBody[0].id)).toEqual(4);
-        expect(uuidVersion(responseBody[1].id)).toEqual(4);
-        expect(uuidVersion(responseBody[0].owner_id)).toEqual(4);
-        expect(uuidVersion(responseBody[1].owner_id)).toEqual(4);
-        expect(responseBody[0].published_at > responseBody[1].published_at).toEqual(true);
-      });
-
-      test('"username" existent with 60 contents, default pagination and strategy "new" (searching for root content)', async () => {
-        const defaultUser = await orchestrator.createUser();
-
-        const numberOfContents = 60;
-
-        for (let item = 0; item < numberOfContents; item++) {
-          await orchestrator.createContent({
-            owner_id: defaultUser.id,
-            title: `Conteúdo #${item + 1}`,
-            status: 'published',
-          });
-        }
-
-        const response = await fetch(
-          `${orchestrator.webserverUrl}/api/v1/contents/${defaultUser.username}/root?strategy=new`
-        );
-        const responseBody = await response.json();
-
-        const responseLinkHeader = parseLinkHeader(response.headers.get('Link'));
-        const responseTotalRowsHeader = response.headers.get('X-Pagination-Total-Rows');
-
-        expect(response.status).toEqual(200);
-        expect(responseTotalRowsHeader).toEqual('60');
-        expect(responseLinkHeader).toStrictEqual({
-          first: {
-            page: '1',
-            per_page: '30',
-            rel: 'first',
-            strategy: 'new',
-            url: `http://localhost:3000/api/v1/contents/${defaultUser.username}/root?strategy=new&page=1&per_page=30`,
-          },
-          next: {
-            page: '2',
-            per_page: '30',
-            rel: 'next',
-            strategy: 'new',
-            url: `http://localhost:3000/api/v1/contents/${defaultUser.username}/root?strategy=new&page=2&per_page=30`,
-          },
-          last: {
-            page: '2',
-            per_page: '30',
-            rel: 'last',
-            strategy: 'new',
-            url: `http://localhost:3000/api/v1/contents/${defaultUser.username}/root?strategy=new&page=2&per_page=30`,
-          },
-        });
-
-        expect(responseBody.length).toEqual(30);
-        expect(responseBody[0].title).toEqual('Conteúdo #60');
-        expect(responseBody[29].title).toEqual('Conteúdo #31');
-      });
-    });
-
-<<<<<<< HEAD
-    describe('Searching for child content', () => {
-      test('"username" existent, but with no "published" "child" content', async () => {
-        const defaultUser = await orchestrator.createUser();
-=======
-      const secondUserRootContent = await orchestrator.createContent({
-        owner_id: secondUser.id,
-        title: 'Conteúdo de outro usuário',
-        status: 'published',
-      });
-
-      const response = await fetch(`${orchestrator.webserverUrl}/api/v1/contents/${defaultUser.username}?strategy=new`);
-      const responseBody = await response.json();
->>>>>>> 9fe4431b
-
-        const rootContent = await orchestrator.createContent({
-          owner_id: defaultUser.id,
-          title: 'Root content published',
-          body: 'Root content published',
-          status: 'published',
-        });
-
-        const childContent = await orchestrator.createContent({
-          owner_id: defaultUser.id,
-          parent_id: rootContent.id,
-          title: 'Child content draft',
-          body: 'Child content draft',
-          status: 'draft',
-        });
-
-        const response = await fetch(`${orchestrator.webserverUrl}/api/v1/contents/${defaultUser.username}/children`);
-        const responseBody = await response.json();
-
-        expect(response.status).toEqual(200);
-        expect(responseBody).toEqual([]);
-      });
-
-      test('"username" existent and only with "published" "root" content', async () => {
-        const defaultUser = await orchestrator.createUser();
-
-        const rootContent = await orchestrator.createContent({
-          owner_id: defaultUser.id,
-          title: 'Root content published',
-          body: 'Root content published',
-          status: 'published',
-        });
-
-        const response = await fetch(`${orchestrator.webserverUrl}/api/v1/contents/${defaultUser.username}/children`);
-        const responseBody = await response.json();
-
-        expect(response.status).toEqual(200);
-        expect(responseBody).toEqual([]);
-      });
-
-      test('"username" existent with 5 contents, but only 2 "child" "published" and strategy "new"', async () => {
-        const defaultUser = await orchestrator.createUser();
-
-        const firstRootContent = await orchestrator.createContent({
-          owner_id: defaultUser.id,
-          title: 'Primeiro conteúdo criado',
-          body: `Este conteúdo não deverá aparecer na lista retornada pelo /contents[username],
-          porque quando um conteúdo não possui um "parent_id",
-          significa que ele não é uma resposta a um outro conteúdo.`,
-          status: 'published',
-        });
-
-<<<<<<< HEAD
-        const secondRootContent = await orchestrator.createContent({
-          owner_id: defaultUser.id,
-          title: 'Segundo conteúdo criado',
-          body: `Este conteúdo não deverá aparecer na lista retornada pelo /contents[username],
-          porque quando um conteúdo não possui um "parent_id",
-          significa que ele não é uma resposta a um outro conteúdo.`,
-          status: 'published',
-        });
-
-        const firstNotRootContent = await orchestrator.createContent({
-          owner_id: defaultUser.id,
-          parent_id: firstRootContent.id,
-          title: 'Quarto conteúdo criado',
-          body: `Este conteúdo deverá aparecer na lista retornada pelo /contents[username],
-                porque quando um conteúdo possui um "parent_id",
-                significa que ele é uma resposta a um outro conteúdo.`,
-          status: 'published',
-        });
-
-        const secondNotRootContent = await orchestrator.createContent({
-=======
-    test('"username" existent with 4 contents, but only 2 "root" "published"', async () => {
       const defaultUser = await orchestrator.createUser();
       const secondUser = await orchestrator.createUser();
 
@@ -380,7 +139,7 @@
         status: 'published',
       });
 
-      const response = await fetch(`${orchestrator.webserverUrl}/api/v1/contents/${defaultUser.username}`);
+      const response = await fetch(`${orchestrator.webserverUrl}/api/v1/contents/${defaultUser.username}?strategy=new`);
       const responseBody = await response.json();
 
       expect(response.status).toEqual(200);
@@ -429,6 +188,96 @@
       expect(responseBody[0].published_at > responseBody[1].published_at).toEqual(true);
     });
 
+    test('"username" existent with 4 contents, but only 2 "root" "published"', async () => {
+      const defaultUser = await orchestrator.createUser();
+      const secondUser = await orchestrator.createUser();
+
+      const firstRootContent = await orchestrator.createContent({
+        owner_id: defaultUser.id,
+        title: 'Primeiro conteúdo criado',
+        status: 'published',
+      });
+
+      const secondRootContent = await orchestrator.createContent({
+        owner_id: defaultUser.id,
+        title: 'Segundo conteúdo criado',
+        status: 'published',
+      });
+
+      const thirdRootContent = await orchestrator.createContent({
+        owner_id: defaultUser.id,
+        title: 'Terceiro conteúdo criado',
+        body: `Este conteúdo não deverá aparecer na lista retornada pelo /contents/[username],
+               porque quando um conteúdo possui o "status" como "draft", ele não
+               esta pronto para ser listado publicamente.`,
+        status: 'draft',
+      });
+
+      const NotRootContent = await orchestrator.createContent({
+        owner_id: defaultUser.id,
+        parent_id: firstRootContent.id,
+        title: 'Quarto conteúdo criado',
+        body: `Este conteúdo não deverá aparecer na lista retornada pelo /contents[username],
+               porque quando um conteúdo possui um "parent_id",
+               significa que ele é uma resposta a um outro conteúdo.`,
+        status: 'published',
+      });
+
+      const secondUserRootContent = await orchestrator.createContent({
+        owner_id: secondUser.id,
+        title: 'Conteúdo de outro usuário',
+        status: 'published',
+      });
+
+      const response = await fetch(`${orchestrator.webserverUrl}/api/v1/contents/${defaultUser.username}`);
+      const responseBody = await response.json();
+
+      expect(response.status).toEqual(200);
+
+      expect(responseBody).toStrictEqual([
+        {
+          id: secondRootContent.id,
+          owner_id: defaultUser.id,
+          parent_id: null,
+          slug: 'segundo-conteudo-criado',
+          title: 'Segundo conteúdo criado',
+          body: secondRootContent.body,
+          status: 'published',
+          source_url: null,
+          created_at: secondRootContent.created_at.toISOString(),
+          updated_at: secondRootContent.updated_at.toISOString(),
+          published_at: secondRootContent.published_at.toISOString(),
+          deleted_at: null,
+          tabcoins: 1,
+          owner_username: defaultUser.username,
+          children_deep_count: 0,
+        },
+        {
+          id: firstRootContent.id,
+          owner_id: defaultUser.id,
+          parent_id: null,
+          slug: 'primeiro-conteudo-criado',
+          title: 'Primeiro conteúdo criado',
+          body: firstRootContent.body,
+          status: 'published',
+          source_url: null,
+          created_at: firstRootContent.created_at.toISOString(),
+          updated_at: firstRootContent.updated_at.toISOString(),
+          published_at: firstRootContent.published_at.toISOString(),
+          deleted_at: null,
+          tabcoins: 1,
+          owner_username: defaultUser.username,
+          children_deep_count: 1,
+        },
+      ]);
+
+      expect(uuidVersion(responseBody[0].id)).toEqual(4);
+      expect(uuidVersion(responseBody[1].id)).toEqual(4);
+      expect(uuidVersion(responseBody[0].owner_id)).toEqual(4);
+      expect(uuidVersion(responseBody[1].owner_id)).toEqual(4);
+      expect(responseBody[0].published_at > responseBody[1].published_at).toEqual(true);
+    });
+
     test('"username" existent with 60 contents, default pagination and strategy "new"', async () => {
       const defaultUser = await orchestrator.createUser();
       const secondUser = await orchestrator.createUser();
@@ -438,27 +287,10 @@
 
       for (let item = 0; item < numberOfContents; item++) {
         const contentCreated = await orchestrator.createContent({
->>>>>>> 9fe4431b
           owner_id: defaultUser.id,
-          parent_id: secondRootContent.id,
-          title: 'Quinto contéudo criado',
-          body: `Este conteúdo deverá aparecer na lista retornada pelo /contents[username],
-                porque quando um conteúdo possui um "parent_id",
-                significa que ele é uma resposta a um outro conteúdo.`,
+          title: `Conteúdo #${item + 1}`,
           status: 'published',
         });
-<<<<<<< HEAD
-
-        const thirdNotRootContent = await orchestrator.createContent({
-          owner_id: defaultUser.id,
-          parent_id: secondRootContent.id,
-          title: 'Sexto conteúdo criado',
-          body: `Este conteúdo não deverá aparecer na lista retornada pelo /contents/[username],
-                porque quando um conteúdo possui o "status" como "draft", ele não
-                esta pronto para ser listado publicamente.`,
-          status: 'draft',
-        });
-=======
 
         contentList.push(contentCreated);
       }
@@ -507,119 +339,36 @@
 
       const response = await fetch(`${orchestrator.webserverUrl}/api/v1/contents/${defaultUser.username}?strategy=new`);
       const responseBody = await response.json();
->>>>>>> 9fe4431b
-
-        const response = await fetch(
-          `${orchestrator.webserverUrl}/api/v1/contents/${defaultUser.username}/children?strategy=new`
-        );
-        const responseBody = await response.json();
-
-        expect(response.status).toEqual(200);
-
-        expect(responseBody).toStrictEqual([
-          {
-            id: secondNotRootContent.id,
-            owner_id: defaultUser.id,
-            parent_id: secondRootContent.id,
-            slug: 'quinto-conteudo-criado',
-            title: 'Quinto contéudo criado',
-            body: secondNotRootContent.body.substring(0, 35) + '...',
-            status: 'published',
-            source_url: null,
-            created_at: secondNotRootContent.created_at.toISOString(),
-            updated_at: secondNotRootContent.updated_at.toISOString(),
-            published_at: secondNotRootContent.published_at.toISOString(),
-            deleted_at: null,
-            tabcoins: 0,
-            owner_username: defaultUser.username,
-            children_deep_count: 0,
-          },
-          {
-            id: firstNotRootContent.id,
-            owner_id: defaultUser.id,
-            parent_id: firstRootContent.id,
-            slug: 'quarto-conteudo-criado',
-            title: 'Quarto conteúdo criado',
-            body: firstNotRootContent.body.substring(0, 35) + '...',
-            status: 'published',
-            source_url: null,
-            created_at: firstNotRootContent.created_at.toISOString(),
-            updated_at: firstNotRootContent.updated_at.toISOString(),
-            published_at: firstNotRootContent.published_at.toISOString(),
-            deleted_at: null,
-            tabcoins: 0,
-            owner_username: defaultUser.username,
-            children_deep_count: 0,
-          },
-        ]);
-
-        expect(uuidVersion(responseBody[0].id)).toEqual(4);
-        expect(uuidVersion(responseBody[1].id)).toEqual(4);
-        expect(uuidVersion(responseBody[0].owner_id)).toEqual(4);
-        expect(uuidVersion(responseBody[1].owner_id)).toEqual(4);
-        expect(responseBody[0].published_at > responseBody[1].published_at).toEqual(true);
-      });
-
-<<<<<<< HEAD
-      test('"username" existent with 61 contents, default pagination and strategy "new"', async () => {
-        const defaultUser = await orchestrator.createUser();
-        const rootContentToChildren = await orchestrator.createContent({
-          owner_id: defaultUser.id,
-          title: 'Conteúdo root para 60 conteúdos child',
-        });
-
-        const numberOfContents = 60;
-
-        for (let item = 0; item < numberOfContents; item++) {
-          await orchestrator.createContent({
-            owner_id: defaultUser.id,
-            parent_id: rootContentToChildren.id,
-            title: `Conteúdo child #${item + 1}`,
-            status: 'published',
-          });
-        }
-
-        const response = await fetch(
-          `${orchestrator.webserverUrl}/api/v1/contents/${defaultUser.username}/children?strategy=new`
-        );
-        const responseBody = await response.json();
-
-        const responseLinkHeader = parseLinkHeader(response.headers.get('Link'));
-        const responseTotalRowsHeader = response.headers.get('X-Pagination-Total-Rows');
-
-        expect(response.status).toEqual(200);
-        expect(responseTotalRowsHeader).toEqual('60');
-        expect(responseLinkHeader).toStrictEqual({
-          first: {
-            page: '1',
-            per_page: '30',
-            rel: 'first',
-            strategy: 'new',
-            url: `http://localhost:3000/api/v1/contents/${defaultUser.username}/children?strategy=new&page=1&per_page=30`,
-          },
-          next: {
-            page: '2',
-            per_page: '30',
-            rel: 'next',
-            strategy: 'new',
-            url: `http://localhost:3000/api/v1/contents/${defaultUser.username}/children?strategy=new&page=2&per_page=30`,
-          },
-          last: {
-            page: '2',
-            per_page: '30',
-            rel: 'last',
-            strategy: 'new',
-            url: `http://localhost:3000/api/v1/contents/${defaultUser.username}/children?strategy=new&page=2&per_page=30`,
-          },
-        });
-
-        expect(responseBody.length).toEqual(30);
-        expect(responseBody[0].title).toEqual('Conteúdo child #60');
-        expect(responseBody[0].parent_id).toEqual(rootContentToChildren.id);
-        expect(responseBody[29].title).toEqual('Conteúdo child #31');
-        expect(responseBody[29].parent_id).toEqual(rootContentToChildren.id);
-      });
-=======
+
+      const responseLinkHeader = parseLinkHeader(response.headers.get('Link'));
+      const responseTotalRowsHeader = response.headers.get('X-Pagination-Total-Rows');
+
+      expect(response.status).toEqual(200);
+      expect(responseTotalRowsHeader).toEqual('60');
+      expect(responseLinkHeader).toStrictEqual({
+        first: {
+          page: '1',
+          per_page: '30',
+          rel: 'first',
+          strategy: 'new',
+          url: `http://localhost:3000/api/v1/contents/${defaultUser.username}?strategy=new&page=1&per_page=30`,
+        },
+        next: {
+          page: '2',
+          per_page: '30',
+          rel: 'next',
+          strategy: 'new',
+          url: `http://localhost:3000/api/v1/contents/${defaultUser.username}?strategy=new&page=2&per_page=30`,
+        },
+        last: {
+          page: '2',
+          per_page: '30',
+          rel: 'last',
+          strategy: 'new',
+          url: `http://localhost:3000/api/v1/contents/${defaultUser.username}?strategy=new&page=2&per_page=30`,
+        },
+      });
+
       expect(responseBody.length).toEqual(30);
       expect(responseBody[0].title).toEqual('Conteúdo #60');
       expect(responseBody[1].title).toEqual('Conteúdo #59');
@@ -811,7 +560,6 @@
       expect(page2ResponseBody[27].title).toEqual('Conteúdo #3');
       expect(page2ResponseBody[28].title).toEqual('Conteúdo #2');
       expect(page2ResponseBody[29].title).toEqual('Conteúdo #1');
->>>>>>> 9fe4431b
     });
   });
 });