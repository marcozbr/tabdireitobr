import { useState, useEffect, useCallback, useMemo, useRef } from 'react';
import { useRouter } from 'next/router';

import {
  FormControl,
  Box,
  Button,
  TextInput,
  Flash,
  Heading,
  Text,
  Link,
  BranchName,
  ActionMenu,
  ActionList,
  IconButton,
  Tooltip,
  useConfirm,
} from '@primer/react';
import { KebabHorizontalIcon, PencilIcon, TrashIcon, LinkIcon } from '@primer/octicons-react';
import PublishedSince from 'pages/interface/components/PublishedSince';

import { useUser } from 'pages/interface/index.js';

// Markdown Editor dependencies:
import { Editor, Viewer } from '@bytemd/react';
import gfmPlugin from '@bytemd/plugin-gfm';
import highlightSsrPlugin from '@bytemd/plugin-highlight-ssr';
import mermaidPlugin from '@bytemd/plugin-mermaid';
import breaksPlugin from '@bytemd/plugin-breaks';
import gemojiPlugin from '@bytemd/plugin-gemoji';
import 'bytemd/dist/index.min.css';
import 'highlight.js/styles/github.css';
import 'github-markdown-css/github-markdown-light.css';

export default function Content({ content, mode = 'view', viewFrame = false, dropEvent = () => {} }) {
  const [componentMode, setComponentMode] = useState(mode);
  const [contentObject, setContentObject] = useState(content);
  const { user } = useUser();

  useEffect(() => {
    setComponentMode(mode);
  }, [mode]);

  useEffect(() => {
    setContentObject(content);
  }, [content]);

  const localStorageKey = useMemo(() => {
    if (contentObject?.id) {
      return `content-edit-${contentObject.id}`;
    } else if (contentObject?.parent_id) {
      return `content-new-parent-${contentObject.parent_id}`;
    } else {
      return `content-new`;
    }
  }, [contentObject]);

  useEffect(() => {
    if (user && contentObject?.owner_id === user?.id) {
      const localStorageContent = localStorage.getItem(localStorageKey);
      if (isValidJsonString(localStorageContent)) {
        setComponentMode('edit');
      }
    }
  }, [localStorageKey, user, contentObject]);

  if (componentMode === 'view') {
    return <ViewMode setComponentMode={setComponentMode} contentObject={contentObject} viewFrame={viewFrame} />;
  } else if (componentMode === 'compact') {
    return <CompactMode setComponentMode={setComponentMode} />;
  } else if (componentMode === 'edit') {
    return (
      <EditMode
        contentObject={contentObject}
        setComponentMode={setComponentMode}
        setContentObject={setContentObject}
        localStorageKey={localStorageKey}
        mode={mode}
        dropEvent={dropEvent}
      />
    );
  } else if (componentMode === 'deleted') {
    return <DeletedMode viewFrame={viewFrame} />;
  }
}

function ViewMode({ setComponentMode, contentObject, viewFrame }) {
  const { user, fetchUser } = useUser();
  const [globalErrorMessage, setGlobalErrorMessage] = useState(null);
  const confirm = useConfirm();

  const bytemdPluginList = [gfmPlugin(), highlightSsrPlugin(), mermaidPlugin(), breaksPlugin(), gemojiPlugin()];

  const handleClickDelete = async () => {
    const confirmDelete = await confirm({
      title: 'Você tem certeza?',
      content: 'Deseja realmente apagar essa publicação?',
    });

    if (!confirmDelete) return;

    const data = {
      status: 'deleted',
    };

    const response = await fetch(`/api/v1/contents/${contentObject.username}/${contentObject.slug}`, {
      method: 'PATCH',
      headers: {
        'Content-Type': 'application/json',
      },
      body: JSON.stringify(data),
    });

    const responseBody = await response.json();

    fetchUser();

    if (response.status === 200) {
      setComponentMode('deleted');
      return;
    }

    if ([400, 401, 403].includes(response.status)) {
      setGlobalErrorMessage(`${responseBody.message} ${responseBody.action}`);
      return;
    }

    if (response.status >= 500) {
      setGlobalErrorMessage(`${responseBody.message} Informe ao suporte este valor: ${responseBody.error_id}`);
      return;
    }
  };

  function ViewModeOptionsMenu() {
    return (
      <Box sx={{ position: 'relative' }}>
        <Box sx={{ position: 'absolute', right: 0 }}>
          {/* I've wrapped ActionMenu with this additional divs, to stop content from vertically
            flickering after this menu appears */}
          <ActionMenu>
            <ActionMenu.Anchor>
              <IconButton size="small" icon={KebabHorizontalIcon} aria-label="Editar conteúdo" />
            </ActionMenu.Anchor>

            <ActionMenu.Overlay>
              <ActionList>
                <ActionList.Item
                  onClick={() => {
                    setComponentMode('edit');
                  }}>
                  <ActionList.LeadingVisual>
                    <PencilIcon />
                  </ActionList.LeadingVisual>
                  Editar
                </ActionList.Item>
                <ActionList.Item variant="danger" onClick={handleClickDelete}>
                  <ActionList.LeadingVisual>
                    <TrashIcon />
                  </ActionList.LeadingVisual>
                  Apagar
                </ActionList.Item>
              </ActionList>
            </ActionMenu.Overlay>
          </ActionMenu>
        </Box>
      </Box>
    );
  }

  return (
    <Box
      sx={{
        display: 'flex',
        flexDirection: 'column',
        gap: 1,
        width: '100%',
        borderWidth: viewFrame ? 1 : 0,
        p: viewFrame ? 4 : 0,
        borderRadius: '6px',
        borderColor: 'border.default',
        borderStyle: 'solid',
        wordBreak: 'break-word',
      }}>
      <Box>
        {globalErrorMessage && (
          <Flash variant="danger" sx={{ mb: 4 }}>
            {globalErrorMessage}
          </Flash>
        )}

        <Box sx={{ display: 'flex', alignItems: 'flex-start' }}>
          <Box sx={{ flex: 'auto' }}>
            <BranchName sx={{ mr: 2 }} href={`/${contentObject.username}`}>
              {contentObject.username}
            </BranchName>

            <Tooltip
              aria-label={new Date(contentObject.published_at).toLocaleString('pt-BR', {
                dateStyle: 'full',
                timeStyle: 'short',
              })}>
              <Link href={`/${contentObject.username}/${contentObject.slug}`} sx={{ fontSize: 0, color: 'fg.muted' }}>
                <PublishedSince date={contentObject.published_at} />
              </Link>
            </Tooltip>
          </Box>
          <Box>
            {(user?.id === contentObject.owner_id || user?.features?.includes('update:content:others')) &&
              ViewModeOptionsMenu()}
          </Box>
        </Box>

        {!contentObject?.parent_id && contentObject?.title && <Heading as="h1">{contentObject.title}</Heading>}
      </Box>
      <Box>
        <Viewer value={contentObject.body} plugins={bytemdPluginList} />
      </Box>
      {contentObject.source_url && (
        <Box>
          <Text as="p" fontWeight="bold" sx={{ wordBreak: 'break-all' }}>
            <LinkIcon size={16} /> Fonte: <Link href={contentObject.source_url}>{contentObject.source_url}</Link>
          </Text>
        </Box>
      )}
    </Box>
  );
}

function EditMode({ contentObject, setContentObject, setComponentMode, localStorageKey, mode, dropEvent = () => {} }) {
  const { user, fetchUser } = useUser();
  const router = useRouter();
  const [globalErrorMessage, setGlobalErrorMessage] = useState(false);
  const [isPosting, setIsPosting] = useState(false);
  const [errorObject, setErrorObject] = useState(undefined);
  const [newData, setNewData] = useState({
    title: contentObject?.title || '',
    body: contentObject?.body || '',
    source_url: contentObject?.source_url || '',
  });

  const editorRef = useRef();

  const bytemdPluginList = [gfmPlugin(), highlightSsrPlugin(), mermaidPlugin(), breaksPlugin(), gemojiPlugin()];

  const confirm = useConfirm();

  useEffect(() => {
    const loadLocalStorage = (oldData) => {
      const data = localStorage.getItem(localStorageKey);

      if (!isValidJsonString(data)) {
        localStorage.removeItem(localStorageKey);
        return oldData;
      }

      return JSON.parse(data);
    };

    setNewData((data) => loadLocalStorage(data));

    function onFocus() {
      setNewData((oldData) => loadLocalStorage(oldData));
    }

    addEventListener('focus', onFocus);
    return () => removeEventListener('focus', onFocus);
  }, [localStorageKey]);

  const handleSubmit = useCallback(
    async (event) => {
      event.preventDefault();
      if (!user) {
        router.push(`/login?redirect=${router.asPath}`);
        return;
      }
      setIsPosting(true);
      setErrorObject(undefined);

      const title = newData.title;
      const body = newData.body;
      const sourceUrl = newData.source_url;

      const requestMethod = contentObject?.id ? 'PATCH' : 'POST';
      const requestUrl = contentObject?.id
        ? `/api/v1/contents/${contentObject.username}/${contentObject.slug}`
        : `/api/v1/contents`;
      const requestBody = {
        status: 'published',
      };

      if (title || contentObject?.title) {
        requestBody.title = title;
      }

      if (body || contentObject?.body) {
        requestBody.body = body;
      }

      if (sourceUrl || contentObject?.source_url) {
        requestBody.source_url = sourceUrl || null;
      }

      if (contentObject?.parent_id) {
        requestBody.parent_id = contentObject.parent_id;
      }

      try {
        const response = await fetch(requestUrl, {
          method: requestMethod,
          headers: {
            Accept: 'application/json',
            'Content-Type': 'application/json',
          },
          body: JSON.stringify(requestBody),
        });

        setGlobalErrorMessage(undefined);

        const responseBody = await response.json();
        fetchUser();

        if (response.status === 200) {
          localStorage.removeItem(localStorageKey);
          setContentObject(responseBody);
          setComponentMode('view');
          return;
        }

        if (response.status === 201) {
          localStorage.removeItem(localStorageKey);

          if (!responseBody.parent_id) {
            localStorage.setItem('justPublishedNewRootContent', true);
            router.push(`/${responseBody.username}/${responseBody.slug}`);
            return;
          }

          setContentObject(responseBody);
          setComponentMode('view');
          return;
        }

        if (response.status === 400) {
          setErrorObject(responseBody);

          if (responseBody.key === 'slug') {
            setGlobalErrorMessage(`${responseBody.message} ${responseBody.action}`);
          }
          setIsPosting(false);
          return;
        }

        if (response.status >= 401) {
          setGlobalErrorMessage(`${responseBody.message} ${responseBody.action} ${responseBody.error_id}`);
          setIsPosting(false);
          return;
        }
      } catch (error) {
        setGlobalErrorMessage('Não foi possível se conectar ao TabNews. Por favor, verifique sua conexão.');
        setIsPosting(false);
      }
    },
    [contentObject, localStorageKey, newData, router, setComponentMode, setContentObject, user, fetchUser]
  );

  const handleChange = useCallback(
    (event) => {
      setErrorObject(undefined);
      setNewData((oldData) => {
        const newData = { ...oldData, [event.target?.name || 'body']: event.target?.value ?? event };
        localStorage.setItem(localStorageKey, JSON.stringify(newData));
        return newData;
      });
    },
    [localStorageKey]
  );

  const handleCancel = useCallback(async () => {
    const confirmCancel =
      newData.title || newData.body || newData.source_url
        ? await confirm({
            title: 'Tem certeza que deseja sair da edição?',
            content: 'Os dados não salvos serão perdidos.',
          })
        : true;

    if (!confirmCancel) return;

    setErrorObject(undefined);
    localStorage.removeItem(localStorageKey);
    const isPublished = contentObject?.status === 'published';
    setComponentMode(isPublished ? 'view' : 'compact');
  }, [confirm, contentObject?.status, localStorageKey, newData, setComponentMode]);
<<<<<<< HEAD
  const appendTextToBody = (text) => handleChange((newData.body ?? '') + text);
=======

  const onKeyDown = useCallback(
    (event) => {
      if (event.key === 'Enter' && (event.ctrlKey || event.metaKey)) {
        handleSubmit(event);
      }
    },
    [handleSubmit]
  );

  useEffect(() => {
    const editorElement = editorRef.current;
    editorElement?.addEventListener('keydown', onKeyDown);
    return () => editorElement?.removeEventListener('keydown', onKeyDown);
  }, [onKeyDown]);

>>>>>>> b3a40848
  return (
    <Box sx={{ mb: 4, width: '100%' }}>
      <form onSubmit={handleSubmit} style={{ width: '100%' }}>
        <Box sx={{ display: 'flex', flexDirection: 'column', gap: 3 }}>
          {globalErrorMessage && <Flash variant="danger">{globalErrorMessage}</Flash>}

          {!contentObject?.parent_id && (
            <FormControl id="title">
              <FormControl.Label visuallyHidden>Título</FormControl.Label>
              <TextInput
                onChange={handleChange}
                onKeyDown={onKeyDown}
                name="title"
                size="large"
                autoCorrect="off"
                autoCapitalize="off"
                spellCheck={false}
                placeholder="Título"
                aria-label="Título"
                // eslint-disable-next-line jsx-a11y/no-autofocus
                autoFocus={true}
                value={newData.title}
              />

              {errorObject?.key === 'title' && (
                <FormControl.Validation variant="error">{errorObject.message}</FormControl.Validation>
              )}
            </FormControl>
          )}

          {/* <Editor> is not part of Primer, so error messages and styling need to be created manually */}
          <FormControl id="body">
            <FormControl.Label visuallyHidden>Corpo</FormControl.Label>
<<<<<<< HEAD
            <Box
              onDrop={(e) => dropEvent(e, appendTextToBody)}
              className={errorObject?.key === 'body' ? 'is-invalid' : ''}>
=======
            <Box ref={editorRef} className={errorObject?.key === 'body' ? 'is-invalid' : ''}>
>>>>>>> b3a40848
              <Editor value={newData.body} plugins={bytemdPluginList} onChange={handleChange} mode="tab" />
            </Box>

            {errorObject?.key === 'body' && (
              <FormControl.Validation variant="error">{errorObject.message}</FormControl.Validation>
            )}
          </FormControl>

          {!contentObject?.parent_id && (
            <FormControl id="source_url">
              <FormControl.Label visuallyHidden>Fonte (opcional)</FormControl.Label>
              <TextInput
                onChange={handleChange}
                onKeyDown={onKeyDown}
                name="source_url"
                size="large"
                autoCorrect="off"
                autoCapitalize="off"
                spellCheck={false}
                placeholder="Fonte (opcional)"
                aria-label="Fonte (opcional)"
                value={newData.source_url}
              />

              {errorObject?.key === 'source_url' && (
                <FormControl.Validation variant="error">{errorObject.message}</FormControl.Validation>
              )}
            </FormControl>
          )}

          <Box sx={{ display: 'flex', justifyContent: 'flex-end', alignItems: 'center' }}>
            {contentObject && (
              <Link
                sx={{ marginRight: 3, fontSize: 1, cursor: 'pointer', color: 'fg.muted' }}
                aria-label="Cancelar alteração"
                onClick={handleCancel}>
                Cancelar
              </Link>
            )}
            <Button variant="primary" type="submit" disabled={isPosting} aria-label="Publicar">
              {contentObject?.id ? 'Atualizar' : 'Publicar'}
            </Button>
          </Box>
        </Box>
      </form>

      <style global jsx>{`
        .bytemd {
          height: ${mode === 'edit' ? 'calc(100vh - 350px)' : 'calc(100vh - 600px)'};
          min-height: 200px;
          border-radius: 6px;
        }

        .bytemd:focus-within {
          border-color: #0969da;
          box-shadow: 0 0 0 3px rgb(9 105 218 / 30%);
        }

        .is-invalid .bytemd {
          border-color: #cf222e;
        }

        .is-invalid .bytemd:focus-within {
          border-color: #cf222e;
          box-shadow: 0 0 0 3px rgb(164 14 38 / 40%);
        }

        .bytemd .bytemd-toolbar {
          border-top-left-radius: 6px;
          border-top-right-radius: 6px;
        }

        .bytemd .bytemd-toolbar-icon.bytemd-tippy.bytemd-tippy-right:nth-of-type(1),
        .bytemd .bytemd-toolbar-icon.bytemd-tippy.bytemd-tippy-right:nth-of-type(2),
        .bytemd .bytemd-toolbar-icon.bytemd-tippy.bytemd-tippy-right:nth-of-type(4) {
          display: none;
        }

        .bytemd .bytemd-status {
          display: none;
        }

        .bytemd-fullscreen.bytemd {
          z-index: 100;
        }

        .tippy-box {
          font-family: -apple-system, BlinkMacSystemFont, 'Segoe UI', Helvetica, Arial, sans-serif, 'Apple Color Emoji',
            'Segoe UI Emoji';
        }
      `}</style>
    </Box>
  );
}

function CompactMode({ setComponentMode }) {
  const router = useRouter();
  const { user, isLoading } = useUser();

  const handleClick = useCallback(() => {
    if (user && !isLoading) {
      setComponentMode('edit');
    } else if (router) {
      router.push(`/login?redirect=${router.asPath}`);
    }
  }, [isLoading, router, setComponentMode, user]);

  return (
    <Button
      sx={{
        maxWidth: 'fit-content',
      }}
      onClick={handleClick}>
      Responder
    </Button>
  );
}

function DeletedMode({ viewFrame }) {
  return (
    <Box
      sx={{
        display: 'flex',
        flexDirection: 'column',
        alignItems: 'center',
        gap: 2,
        width: '100%',
        borderWidth: viewFrame ? 1 : 0,
        p: viewFrame ? 4 : 0,
        borderRadius: '6px',
        borderColor: 'border.default',
        borderStyle: 'solid',
      }}>
      <Box
        sx={{
          display: 'flex',
          flexDirection: 'column',
          alignItems: 'center',
        }}>
        Conteúdo apagado com sucesso.
      </Box>
    </Box>
  );
}

function isValidJsonString(jsonString) {
  if (!(jsonString && typeof jsonString === 'string')) {
    return false;
  }

  try {
    JSON.parse(jsonString);
    return true;
  } catch (error) {
    return false;
  }
}<|MERGE_RESOLUTION|>--- conflicted
+++ resolved
@@ -392,9 +392,8 @@
     const isPublished = contentObject?.status === 'published';
     setComponentMode(isPublished ? 'view' : 'compact');
   }, [confirm, contentObject?.status, localStorageKey, newData, setComponentMode]);
-<<<<<<< HEAD
+
   const appendTextToBody = (text) => handleChange((newData.body ?? '') + text);
-=======
 
   const onKeyDown = useCallback(
     (event) => {
@@ -411,7 +410,6 @@
     return () => editorElement?.removeEventListener('keydown', onKeyDown);
   }, [onKeyDown]);
 
->>>>>>> b3a40848
   return (
     <Box sx={{ mb: 4, width: '100%' }}>
       <form onSubmit={handleSubmit} style={{ width: '100%' }}>
@@ -445,13 +443,7 @@
           {/* <Editor> is not part of Primer, so error messages and styling need to be created manually */}
           <FormControl id="body">
             <FormControl.Label visuallyHidden>Corpo</FormControl.Label>
-<<<<<<< HEAD
-            <Box
-              onDrop={(e) => dropEvent(e, appendTextToBody)}
-              className={errorObject?.key === 'body' ? 'is-invalid' : ''}>
-=======
-            <Box ref={editorRef} className={errorObject?.key === 'body' ? 'is-invalid' : ''}>
->>>>>>> b3a40848
+              <Box ref={editorRef} onDrop={(e) => dropEvent(e, appendTextToBody)} className={errorObject?.key === 'body' ? 'is-invalid' : ''}>
               <Editor value={newData.body} plugins={bytemdPluginList} onChange={handleChange} mode="tab" />
             </Box>
 
