--- conflicted
+++ resolved
@@ -1,9 +1,6 @@
 import Head from 'next/head';
-<<<<<<< HEAD
 import { Box } from '@primer/react';
-=======
 import { useMediaQuery } from 'pages/interface/index.js';
->>>>>>> 2dca2527
 
 export default function DefaultLayout({ children, metadata }) {
   const { title, description, image, url, noIndex } = metadata;
