--- conflicted
+++ resolved
@@ -1,16 +1,10 @@
-<<<<<<< HEAD
 import { Box, useTheme } from '@primer/react';
-=======
 import { useRouter } from 'next/router';
-import { Box } from '@primer/react';
-
 import webserver from 'infra/webserver.js';
->>>>>>> deb04e44
 import { BaseLayout, Header } from 'pages/interface/index.js';
 import { useEffect } from 'react';
 
 export default function DefaultLayout({ children, containerWidth = 'large', metadata, content }) {
-<<<<<<< HEAD
   const { setColorMode, colorMode } = useTheme();
 
   useEffect(() => {
@@ -33,7 +27,7 @@
 
     localStorage.setItem('theme', colorMode);
   }, [colorMode]);
-=======
+
   const router = useRouter();
   const webserverHost = webserver.getHost();
   const defaultMetadata = {
@@ -57,7 +51,6 @@
   if (updatedMetadata.title && updatedMetadata.title != defaultMetadata.title) {
     updatedMetadata.title = `${updatedMetadata.title} · TabNews`;
   }
->>>>>>> deb04e44
 
   return (
     <BaseLayout metadata={updatedMetadata}>
