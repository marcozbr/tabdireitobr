--- conflicted
+++ resolved
@@ -2,7 +2,6 @@
 import { PersonFillIcon, HomeIcon, SquareFillIcon } from '@primer/octicons-react';
 import { CgTab } from 'react-icons/cg';
 import { useUser } from 'pages/interface/index.js';
-<<<<<<< HEAD
 import NextLink from 'next/link';
 import { useRouter } from 'next/router';
 
@@ -13,9 +12,6 @@
     </NextLink>
   );
 }
-=======
-import { useRouter } from 'next/router';
->>>>>>> 2023248d
 
 export default function HeaderComponent() {
   const { user, isLoading, logout } = useUser();
@@ -33,7 +29,6 @@
         pr: [2, null, null, 3],
       }}>
       <Header.Item>
-<<<<<<< HEAD
         <NextLink href="/" passHref>
           <Header.Link fontSize={2} sx={(pathname === '/' || pathname.startsWith('/pagina')) && activeLinkStyle}>
             <CgTab size={32} />
@@ -58,27 +53,6 @@
             Status
           </Header.Link>
         </NextLink>
-=======
-        <Header.Link href="/" fontSize={2} sx={(pathname === '/' || pathname.startsWith('/pagina')) && activeLinkStyle}>
-          <CgTab size={32} />
-          <Box sx={{ ml: 2 }}>Relevantes</Box>
-        </Header.Link>
-      </Header.Item>
-
-      <Header.Item>
-        <Header.Link href="/recentes" fontSize={2} sx={pathname.startsWith('/recentes') && activeLinkStyle}>
-          Recentes
-        </Header.Link>
-      </Header.Item>
-
-      <Header.Item full>
-        <Header.Link
-          href="/status"
-          fontSize={2}
-          sx={{ display: ['none', 'block'], ...(pathname.startsWith('/status') && activeLinkStyle) }}>
-          Status
-        </Header.Link>
->>>>>>> 2023248d
       </Header.Item>
 
       {!isLoading && !user && (
