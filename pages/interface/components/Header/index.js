--- conflicted
+++ resolved
@@ -1,11 +1,3 @@
-<<<<<<< HEAD
-import { Header, Box, Button, ActionMenu, ActionList, IconButton, Truncate, Text, Tooltip } from '@primer/react';
-import { PersonFillIcon, HomeIcon, SquareFillIcon } from '@primer/octicons-react';
-import { CgTab } from 'react-icons/cg';
-import { MdAdd } from 'react-icons/md';
-import { GrAdd } from 'react-icons/gr';
-import { HeaderLink, Link, useUser } from 'pages/interface';
-=======
 import {
   ActionList,
   ActionMenu,
@@ -21,10 +13,11 @@
   Truncate,
 } from '@/TabNewsUI';
 import { HomeIcon, PersonFillIcon, SquareFillIcon } from '@primer/octicons-react';
->>>>>>> ccdecd5b
 import { useRouter } from 'next/router';
 import { useUser } from 'pages/interface';
 import { CgTab } from 'react-icons/cg';
+import { MdAdd } from 'react-icons/md';
+import { GrAdd } from 'react-icons/gr';
 
 export default function HeaderComponent() {
   const { user, isLoading, logout } = useUser();
@@ -87,14 +80,6 @@
       {user && (
         <>
           <PrimerHeader.Item
-            sx={{
-              mr: 2,
-            }}>
-            <HeaderLink href="/publicar">
-              <MdAdd size={16} color="white" />
-            </HeaderLink>
-          </Header.Item>
-          <Header.Item
             sx={{
               mr: 2,
               fontSize: 0,
