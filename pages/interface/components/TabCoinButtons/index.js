import { useState, useEffect } from 'react';
import { Box, Text, IconButton, Tooltip } from '@primer/react';
import { ChevronUpIcon, ChevronDownIcon } from '@primer/octicons-react';
import { useReward } from 'react-rewards';
import { useRouter } from 'next/router';

import { useUser } from 'pages/interface/index.js';

export default function TabCoinButtons({ content }) {
  const router = useRouter();
  const { user, isLoading, fetchUser } = useUser();

  const [contentObject, setContentObject] = useState(content);
  const [isPosting, setIsPosting] = useState(false);

  useEffect(() => {
    setContentObject(content);
  }, [content]);

  const { reward: rewardCredit, isAnimating: isAnimatingCredit } = useReward(`reward-${contentObject.id}`, 'confetti', {
    position: 'absolute',
    lifetime: 100,
    decay: 0.9,
    spread: 60,
    elementCount: 100,
  });

  const { reward: rewardDebit, isAnimating: isAnimatingDebit } = useReward(`reward-${contentObject.id}`, 'emoji', {
    position: 'absolute',
    lifetime: 100,
    angle: 90,
    startVelocity: 10,
    decay: 0.94,
    spread: 60,
    elementCount: 4,
    emoji: ['😡'],
  });

  async function transactTabCoin(transactionType) {
    setIsPosting(true);

    if (!user && !isLoading) {
      router.push(`/login?redirect=${router.asPath}`);
      return;
    }

    try {
      const response = await fetch(`/api/v1/contents/${contentObject.owner_username}/${contentObject.slug}/tabcoins`, {
        method: 'POST',
        headers: {
          Accept: 'application/json',
          'Content-Type': 'application/json',
        },
        body: JSON.stringify({
          transaction_type: transactionType,
        }),
      });

      const responseBody = await response.json();

      if (response.status === 201) {
        fetchUser();
        setContentObject({ ...contentObject, ...responseBody });
        setIsPosting(false);
        if (transactionType === 'credit') {
          rewardCredit();
        }

        if (transactionType === 'debit') {
          rewardDebit();
        }
        return;
      }

      alert(`${responseBody.message} ${responseBody.action}`);
      setIsPosting(false);
    } catch (error) {
      setIsPosting(false);
    }
  }

  const isInAction = isPosting || isAnimatingCredit || isAnimatingDebit;

  return (
    <Box
      sx={{
        display: 'flex',
        flexDirection: 'column',
        alignItems: 'center',
        mt: contentObject.title ? '9px' : '0px',
      }}>
<<<<<<< HEAD
      <Tooltip aria-label="Achei relevante" direction="ne" noDelay={true}>
        <Box>
          <IconButton
            variant="invisible"
            aria-label="Creditar TabCoin"
            icon={ChevronUpIcon}
            size="small"
            sx={{ color: 'fg.subtle', lineHeight: '18px' }}
            onClick={() => {
              transactTabCoin('credit');
            }}
            disabled={isPosting || isAnimatingCredit || isAnimatingDebit}
          />
        </Box>
      </Tooltip>
=======
      <Box>
        <IconButton
          variant="invisible"
          aria-label="Creditar TabCoin"
          icon={ChevronUpIcon}
          size="small"
          sx={{ color: 'fg.subtle', lineHeight: '18px' }}
          onClick={() => transactTabCoin('credit')}
          disabled={isInAction}
        />
      </Box>
>>>>>>> 93be429b
      <Box>
        <div id={`reward-${contentObject.id}`} style={{ marginLeft: '-10px', width: '1px' }}></div>
        <Text
          sx={{
            fontSize: 0,
            fontWeight: 'bold',
            color: 'accent.emphasis',
          }}>
          {contentObject.tabcoins}
        </Text>
      </Box>
<<<<<<< HEAD
      <Tooltip aria-label="Não achei relevante" direction="se" noDelay={true}>
        <Box>
          <IconButton
            variant="invisible"
            aria-label="Debitar TabCoin"
            icon={ChevronDownIcon}
            size="small"
            sx={{ color: 'fg.subtle', lineHeight: '18px' }}
            onClick={() => {
              transactTabCoin('debit');
            }}
            disabled={isPosting || isAnimatingCredit || isAnimatingDebit}
          />
        </Box>
      </Tooltip>
=======
      <Box>
        <IconButton
          variant="invisible"
          aria-label="Debitar TabCoin"
          icon={ChevronDownIcon}
          size="small"
          sx={{ color: 'fg.subtle', lineHeight: '18px' }}
          onClick={() => transactTabCoin('debit')}
          disabled={isInAction}
        />
      </Box>
>>>>>>> 93be429b
    </Box>
  );
}<|MERGE_RESOLUTION|>--- conflicted
+++ resolved
@@ -89,24 +89,7 @@
         alignItems: 'center',
         mt: contentObject.title ? '9px' : '0px',
       }}>
-<<<<<<< HEAD
-      <Tooltip aria-label="Achei relevante" direction="ne" noDelay={true}>
-        <Box>
-          <IconButton
-            variant="invisible"
-            aria-label="Creditar TabCoin"
-            icon={ChevronUpIcon}
-            size="small"
-            sx={{ color: 'fg.subtle', lineHeight: '18px' }}
-            onClick={() => {
-              transactTabCoin('credit');
-            }}
-            disabled={isPosting || isAnimatingCredit || isAnimatingDebit}
-          />
-        </Box>
-      </Tooltip>
-=======
-      <Box>
+      <Tooltip aria-label="Achei relevante" direction="ne">
         <IconButton
           variant="invisible"
           aria-label="Creditar TabCoin"
@@ -116,8 +99,7 @@
           onClick={() => transactTabCoin('credit')}
           disabled={isInAction}
         />
-      </Box>
->>>>>>> 93be429b
+      </Tooltip>
       <Box>
         <div id={`reward-${contentObject.id}`} style={{ marginLeft: '-10px', width: '1px' }}></div>
         <Text
@@ -129,24 +111,7 @@
           {contentObject.tabcoins}
         </Text>
       </Box>
-<<<<<<< HEAD
-      <Tooltip aria-label="Não achei relevante" direction="se" noDelay={true}>
-        <Box>
-          <IconButton
-            variant="invisible"
-            aria-label="Debitar TabCoin"
-            icon={ChevronDownIcon}
-            size="small"
-            sx={{ color: 'fg.subtle', lineHeight: '18px' }}
-            onClick={() => {
-              transactTabCoin('debit');
-            }}
-            disabled={isPosting || isAnimatingCredit || isAnimatingDebit}
-          />
-        </Box>
-      </Tooltip>
-=======
-      <Box>
+      <Tooltip aria-label="Não achei relevante" direction="ne">
         <IconButton
           variant="invisible"
           aria-label="Debitar TabCoin"
@@ -156,8 +121,7 @@
           onClick={() => transactTabCoin('debit')}
           disabled={isInAction}
         />
-      </Box>
->>>>>>> 93be429b
+      </Tooltip>
     </Box>
   );
 }