import useSWR from 'swr';
import { Box, Text } from '@primer/react';
<<<<<<< HEAD
import { ChevronLeftIcon, ChevronRightIcon } from '@primer/octicons-react';
import { Link, PublishedSince, EmptyState, ShareTextInTwitter } from 'pages/interface';
=======
import { ChevronLeftIcon, ChevronRightIcon, CommentIcon } from '@primer/octicons-react';

import { Link, PublishedSince, EmptyState } from 'pages/interface';
>>>>>>> 3fca4f31

export default function ContentList({ contentList, pagination, paginationBasePath, revalidatePath, emptyStateProps }) {
  const listNumberOffset = pagination.perPage * (pagination.currentPage - 1);

  const { data: list } = useSWR(revalidatePath, { fallbackData: contentList, revalidateOnMount: true });

  const previousPageUrl = `${paginationBasePath}/${pagination?.previousPage}`;
  const nextPageUrl = `${paginationBasePath}/${pagination?.nextPage}`;

  return (
    <>
      {list.length > 0 ? (
        <Box
          sx={{
            display: 'grid',
            gap: '0.5rem',
            gridTemplateColumns: 'auto 1fr',
          }}>
          <RenderItems />
          <EndOfRelevant />
        </Box>
      ) : (
        <RenderEmptyMessage {...emptyStateProps} />
      )}

      {list.length > 0 ? (
        <Box
          sx={{
            display: 'flex',
            width: '100%',
            justifyContent: 'center',
            gap: 4,
            m: 4,
            mb: 2,
          }}>
          {pagination.previousPage ? (
            <Link href={previousPageUrl}>
              <ChevronLeftIcon size={16} />
              Anterior
            </Link>
          ) : (
            <Text color="fg.muted">
              <ChevronLeftIcon size={16} />
              Anterior
            </Text>
          )}

          {pagination.nextPage ? (
            <Link href={nextPageUrl}>
              Próximo
              <ChevronRightIcon size={16} />
            </Link>
          ) : (
            <Text color="fg.muted">
              Próximo
              <ChevronRightIcon size={16} />
            </Text>
          )}
        </Box>
      ) : null}
    </>
  );

  function RenderItems() {
    function ChildrenDeepCountText({ count }) {
      return count !== 1 ? `${count} comentários` : `${count} comentário`;
    }

    function TabCoinsText({ count }) {
      return Math.abs(count) !== 1 ? `${count} tabcoins` : `${count} tabcoin`;
    }

    return list.map((contentObject, index) => {
      const itemCount = index + 1 + listNumberOffset;
      return [
        <Box key={itemCount} sx={{ textAlign: 'right' }}>
          <Text sx={{ fontSize: 2, color: 'fg.default', fontWeight: 'semibold', textAlign: 'right' }}>
            {itemCount}.
          </Text>
        </Box>,
        <Box as="article" key={contentObject.id} sx={{ overflow: 'auto' }}>
          <Box
            sx={{
              overflow: 'auto',
              fontWeight: 'semibold',
              fontSize: 2,
              '> a': {
                ':link': {
                  color: 'fg.default',
                },
                ':visited': {
                  color: 'fg.subtle',
                },
              },
            }}>
            {contentObject.parent_id ? (
              <Link
                sx={{ wordWrap: 'break-word', fontStyle: 'italic' }}
                href={`/${contentObject.owner_username}/${contentObject.slug}`}>
                <CommentIcon verticalAlign="middle" size="small" /> "{contentObject.body}"
              </Link>
            ) : (
              <Link sx={{ wordWrap: 'break-word' }} href={`/${contentObject.owner_username}/${contentObject.slug}`}>
                {contentObject.title}
              </Link>
            )}
          </Box>
          <Box sx={{ fontSize: 0, color: 'neutral.emphasis' }}>
            <Text>
              <TabCoinsText count={contentObject.tabcoins} />
            </Text>
            {' · '}
            <Text>
              <ChildrenDeepCountText count={contentObject.children_deep_count} />
            </Text>

            {' · '}
            <Link sx={{ color: 'neutral.emphasis' }} href={`/${contentObject.owner_username}`}>
              {contentObject.owner_username}
            </Link>
            {' · '}
            <Text>
              <PublishedSince date={contentObject.published_at} />
            </Text>
            <Text>
              <ShareTextInTwitter objectContent={contentObject} />
            </Text>
          </Box>
        </Box>,
      ];
    });
  }

  function EndOfRelevant() {
    if (paginationBasePath == '/pagina' && !pagination.nextPage)
      return [
        <Box key={0} sx={{ textAlign: 'right' }}>
          <Text
            sx={{ fontSize: 2, color: 'fg.default', fontWeight: 'semibold', textAlign: 'right', visibility: 'hidden' }}>
            0.
          </Text>
        </Box>,
        <Box key={-1}>
          <Link sx={{ wordWrap: 'break-word' }} href={'/recentes'}>
            <Box
              sx={{
                overflow: 'auto',
                fontWeight: 'semibold',
                fontSize: 2,
              }}>
              Fim dos conteúdos relevantes mais atuais
            </Box>
            <Box sx={{ fontSize: 0 }}>Veja todos os conteúdos que já foram publicados na seção Recentes.</Box>
          </Link>
        </Box>,
      ];
    return null;
  }

  function RenderEmptyMessage(props) {
    return <EmptyState title="Nenhum conteúdo encontrado" {...props} />;
  }
}<|MERGE_RESOLUTION|>--- conflicted
+++ resolved
@@ -1,13 +1,7 @@
 import useSWR from 'swr';
 import { Box, Text } from '@primer/react';
-<<<<<<< HEAD
-import { ChevronLeftIcon, ChevronRightIcon } from '@primer/octicons-react';
+import { ChevronLeftIcon, ChevronRightIcon, CommentIcon } from '@primer/octicons-react';
 import { Link, PublishedSince, EmptyState, ShareTextInTwitter } from 'pages/interface';
-=======
-import { ChevronLeftIcon, ChevronRightIcon, CommentIcon } from '@primer/octicons-react';
-
-import { Link, PublishedSince, EmptyState } from 'pages/interface';
->>>>>>> 3fca4f31
 
 export default function ContentList({ contentList, pagination, paginationBasePath, revalidatePath, emptyStateProps }) {
   const listNumberOffset = pagination.perPage * (pagination.currentPage - 1);
