import useSWR from 'swr';
import { Box, Link, Text } from '@primer/react';
import PublishedSince from 'pages/interface/components/PublishedSince';

<<<<<<< HEAD
export default function ContentList({ contentList, path }) {
  const { data: list } = useSWR(path, { fallbackData: contentList });
=======
export default function ContentList({ contentList, pagination, nextPageBasePath, revalidatePath }) {
  const listNumberOffset = pagination.perPage * (pagination.currentPage - 1);

  const { data: list, isLoading } = useSWR(revalidatePath, { fallbackData: contentList, revalidateOnMount: false });

  const nextPageUrl = `${nextPageBasePath}/${pagination?.nextPage}`;

>>>>>>> 2c34a1f1
  let count = 1;

  return (
    <Box
      sx={{
        display: 'grid',
        gap: 2,
        width: '100%',
      }}>
      {list.length > 0 ? <RenderItems /> : <RenderEmptyMessage />}

      {pagination?.nextPage && (
        <Box sx={{ display: 'grid', gridTemplateColumns: '30px 1fr' }}>
          <Box sx={{ mr: 2, textAlign: 'right' }}>◀️</Box>
          <Box>
            <Link sx={{ fontSize: 2, color: 'fg.default', fontWeight: 'semibold' }} href={nextPageUrl}>
              Página anterior
            </Link>
          </Box>
        </Box>
      )}
    </Box>
  );

  function RenderItems() {
    return list.map((contentObject) => {
      return (
        <Box as="article" key={contentObject.id} sx={{ display: 'grid', gridTemplateColumns: '30px 1fr' }}>
          <Box sx={{ mr: 2, textAlign: 'right' }}>
            <Text sx={{ fontSize: 2, color: 'fg.default', fontWeight: 'semibold', textAlign: 'right' }}>
              {count++ + listNumberOffset}.
            </Text>
          </Box>
          <Box>
            <Box>
              <Link
                sx={{ fontSize: 2, color: 'fg.default', fontWeight: 'semibold' }}
                href={`/${contentObject.username}/${contentObject.slug}`}>
                {contentObject.title}
              </Link>
            </Box>
            <Box>
              <Link sx={{ fontSize: 0, color: 'neutral.emphasis', mr: 1 }} href={`/${contentObject.username}`}>
                {contentObject.username}
              </Link>
              <Text
                sx={{ fontSize: 0, color: 'neutral.emphasis' }}
                href={`/${contentObject.username}/${contentObject.slug}`}>
                <PublishedSince date={contentObject.published_at} />
              </Text>
            </Box>
          </Box>
        </Box>
      );
    });
  }

  function RenderEmptyMessage() {
    return (
      <Box sx={{ textAlign: 'center', width: '100%', mt: 10 }}>
        <Text>Nenhum conteúdo encontrado.</Text>
      </Box>
    );
  }
}<|MERGE_RESOLUTION|>--- conflicted
+++ resolved
@@ -2,18 +2,13 @@
 import { Box, Link, Text } from '@primer/react';
 import PublishedSince from 'pages/interface/components/PublishedSince';
 
-<<<<<<< HEAD
-export default function ContentList({ contentList, path }) {
-  const { data: list } = useSWR(path, { fallbackData: contentList });
-=======
 export default function ContentList({ contentList, pagination, nextPageBasePath, revalidatePath }) {
   const listNumberOffset = pagination.perPage * (pagination.currentPage - 1);
 
-  const { data: list, isLoading } = useSWR(revalidatePath, { fallbackData: contentList, revalidateOnMount: false });
+  const { data: list } = useSWR(revalidatePath, { fallbackData: contentList, revalidateOnMount: false });
 
   const nextPageUrl = `${nextPageBasePath}/${pagination?.nextPage}`;
 
->>>>>>> 2c34a1f1
   let count = 1;
 
   return (
