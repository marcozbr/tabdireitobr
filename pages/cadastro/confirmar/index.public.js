import { useEffect, useState } from 'react';

import { Box, DefaultLayout, Heading, Text } from '@/TabNewsUI';

export default function ConfirmSignup() {
  const [email, setEmail] = useState('');
  const [fontSize, setFontSize] = useState('initial');

  useEffect(() => {
    const userEmail = localStorage.getItem('registrationEmail');
    localStorage.removeItem('registrationEmail');
    setEmail(userEmail);

    const calculatedFontSize = userEmail?.length > 26 ? '16px' : '24px';
    setFontSize(calculatedFontSize);
  }, []);

  return (
    <DefaultLayout containerWidth="medium" metadata={{ title: 'Confirme seu email' }}>
      <Box
        sx={{
          display: 'flex',
          flexDirection: 'column',
          alignItems: 'center',
          textAlign: 'center',
          width: '100%',
          mt: 10,
        }}>
<<<<<<< HEAD
        <Heading sx={{ fontSize: [2, 3, 4], overflowWrap: 'anywhere' }}>Confira seu e-mail: {email}</Heading>
=======
        <Heading
          as="h1"
          sx={{
            '@media screen and (max-width: 425px)': {
              fontSize,
            },
          }}>
          Confira seu e-mail: {email}
        </Heading>
>>>>>>> 1416c073
        <Text>Você receberá um link para confirmar seu cadastro e ativar a sua conta.</Text>
      </Box>
    </DefaultLayout>
  );
}<|MERGE_RESOLUTION|>--- conflicted
+++ resolved
@@ -4,15 +4,11 @@
 
 export default function ConfirmSignup() {
   const [email, setEmail] = useState('');
-  const [fontSize, setFontSize] = useState('initial');
 
   useEffect(() => {
     const userEmail = localStorage.getItem('registrationEmail');
     localStorage.removeItem('registrationEmail');
     setEmail(userEmail);
-
-    const calculatedFontSize = userEmail?.length > 26 ? '16px' : '24px';
-    setFontSize(calculatedFontSize);
   }, []);
 
   return (
@@ -26,19 +22,7 @@
           width: '100%',
           mt: 10,
         }}>
-<<<<<<< HEAD
-        <Heading sx={{ fontSize: [2, 3, 4], overflowWrap: 'anywhere' }}>Confira seu e-mail: {email}</Heading>
-=======
-        <Heading
-          as="h1"
-          sx={{
-            '@media screen and (max-width: 425px)': {
-              fontSize,
-            },
-          }}>
-          Confira seu e-mail: {email}
-        </Heading>
->>>>>>> 1416c073
+        <Heading sx={{ fontSize: [2, 3, 4], overflowWrap: 'anywhere' }}>Confira seu e-mail: {email} </Heading>
         <Text>Você receberá um link para confirmar seu cadastro e ativar a sua conta.</Text>
       </Box>
     </DefaultLayout>
