--- conflicted
+++ resolved
@@ -1,12 +1,8 @@
-<<<<<<< HEAD
-import { Box, DefaultLayout, Flash, FormControl, Heading, ButtonWithLoading, PasswordInput } from '@/TabNewsUI';
-=======
->>>>>>> ada31659
 import fetch from 'cross-fetch';
 import { useRouter } from 'next/router';
 import { useRef, useState } from 'react';
 
-import { Box, Button, DefaultLayout, Flash, FormControl, Heading, PasswordInput } from '@/TabNewsUI';
+import { Box, ButtonWithLoading, DefaultLayout, Flash, FormControl, Heading, PasswordInput } from '@/TabNewsUI';
 
 export default function RecoverPassword() {
   return (
